import numpy as np
import pytest
from conftest import unit_box, points, unit_box_time, time_points
from math import sin, floor
from devito.cgen_utils import FLOAT
from devito import (Grid, Operator, Function, SparseFunction, Dimension,
                    TimeFunction, PrecomputedSparseFunction,
<<<<<<< HEAD
                    PrecomputedSparseTimeFunction)
from examples.seismic import (demo_model, TimeAxis, RickerSource, Receiver,
                              AcquisitionGeometry)
=======
                    PrecomputedSparseTimeFunction, configuration)
from examples.seismic import demo_model, TimeAxis, RickerSource, Receiver
>>>>>>> d63d847d
from examples.seismic.acoustic import AcousticWaveSolver

pytestmark = pytest.mark.skipif(configuration['backend'] == 'yask' or
                                configuration['backend'] == 'ops',
                                reason="testing is currently restricted")


def a(shape=(11, 11)):
    grid = Grid(shape=shape)
    a = Function(name='a', grid=grid)
    xarr = np.linspace(0., 1., shape[0])
    yarr = np.linspace(0., 1., shape[1])
    a.data[:] = np.meshgrid(xarr, yarr)[1]
    return a


def at(shape=(11, 11)):
    grid = Grid(shape=shape)
    a = TimeFunction(name='a', grid=grid)
    xarr = np.linspace(0., 1., shape[0])
    yarr = np.linspace(0., 1., shape[1])
    a.data[:] = np.meshgrid(xarr, yarr)[1]
    return a


def custom_points(grid, ranges, npoints, name='points'):
    """Create a set of sparse points from a set of coordinate
    ranges for each spatial dimension.
    """
    scale = Dimension(name="scale")
    dim = Dimension(name="dim")
    points = SparseFunction(name=name, grid=grid, dimensions=(scale, dim),
                            shape=(3, npoints), npoint=npoints)
    for i, r in enumerate(ranges):
        points.coordinates.data[:, i] = np.linspace(r[0], r[1], npoints)
    return points


def precompute_linear_interpolation(points, grid, origin):
    """ Sample precompute function that, given point and grid information
        precomputes gridpoints and coefficients according to a linear
        scheme to be used in PrecomputedSparseFunction.
    """
    gridpoints = [tuple(floor((point[i]-origin[i])/grid.spacing[i])
                        for i in range(len(point))) for point in points]

    coefficients = np.zeros((len(points), 2, 2))
    for i, point in enumerate(points):
        for d in range(grid.dim):
            coefficients[i, d, 0] = ((gridpoints[i][d] + 1)*grid.spacing[d] -
                                     point[d])/grid.spacing[d]
            coefficients[i, d, 1] = (point[d]-gridpoints[i][d]*grid.spacing[d])\
                / grid.spacing[d]
    return gridpoints, coefficients


def test_precomputed_interpolation():
    """ Test interpolation with PrecomputedSparseFunction which accepts
        precomputed values for coefficients
    """
    shape = (101, 101)
    points = [(.05, .9), (.01, .8), (0.07, 0.84)]
    origin = (0, 0)

    grid = Grid(shape=shape, origin=origin)
    r = 2  # Constant for linear interpolation
    #  because we interpolate across 2 neighbouring points in each dimension

    def init(data):
        for i in range(data.shape[0]):
            for j in range(data.shape[1]):
                data[i, j] = sin(grid.spacing[0]*i) + sin(grid.spacing[1]*j)
        return data

    m = Function(name='m', grid=grid, initializer=init, space_order=0)

    gridpoints, coefficients = precompute_linear_interpolation(points, grid, origin)

    sf = PrecomputedSparseFunction(name='s', grid=grid, r=r, npoint=len(points),
                                   gridpoints=gridpoints, coefficients=coefficients)
    eqn = sf.interpolate(m)
    op = Operator(eqn)
    op()
    expected_values = [sin(point[0]) + sin(point[1]) for point in points]
    assert(all(np.isclose(sf.data, expected_values, rtol=1e-6)))


def test_precomputed_interpolation_time():
    """ Test interpolation with PrecomputedSparseFunction which accepts
        precomputed values for coefficients, but this time with a TimeFunction
    """
    shape = (101, 101)
    points = [(.05, .9), (.01, .8), (0.07, 0.84)]
    origin = (0, 0)

    grid = Grid(shape=shape, origin=origin)
    r = 2  # Constant for linear interpolation
    #  because we interpolate across 2 neighbouring points in each dimension

    u = TimeFunction(name='u', grid=grid, space_order=0, save=5)
    for it in range(5):
        u.data[it, :] = it

    gridpoints, coefficients = precompute_linear_interpolation(points, grid, origin)

    sf = PrecomputedSparseTimeFunction(name='s', grid=grid, r=r, npoint=len(points),
                                       nt=5, gridpoints=gridpoints,
                                       coefficients=coefficients)

    assert sf.data.shape == (5, 3)

    eqn = sf.interpolate(u)
    op = Operator(eqn)
    op(time_m=0, time_M=4)

    for it in range(5):
        assert all(np.isclose(sf.data[it, :], it))


@pytest.mark.parametrize('shape, coords', [
    ((11, 11), [(.05, .9), (.01, .8)]),
    ((11, 11, 11), [(.05, .9), (.01, .8), (0.07, 0.84)])
])
def test_interpolate(shape, coords, npoints=20):
    """Test generic point interpolation testing the x-coordinate of an
    abitrary set of points going across the grid.
    """
    a = unit_box(shape=shape)
    p = points(a.grid, coords, npoints=npoints)
    xcoords = p.coordinates.data[:, 0]

    expr = p.interpolate(a)
    Operator(expr)(a=a)

    assert np.allclose(p.data[:], xcoords, rtol=1e-6)


@pytest.mark.parametrize('shape, coords', [
    ((11, 11), [(.05, .9), (.01, .8)]),
    ((11, 11, 11), [(.05, .9), (.01, .8), (0.07, 0.84)])
])
def test_interpolate_cumm(shape, coords, npoints=20):
    """Test generic point interpolation testing the x-coordinate of an
    abitrary set of points going across the grid.
    """
    a = unit_box(shape=shape)
    p = points(a.grid, coords, npoints=npoints)
    xcoords = p.coordinates.data[:, 0]

    p.data[:] = 1.
    expr = p.interpolate(a, increment=True)
    Operator(expr)(a=a)

    assert np.allclose(p.data[:], xcoords + 1., rtol=1e-6)


@pytest.mark.parametrize('shape, coords', [
    ((11, 11), [(.05, .9), (.01, .8)]),
    ((11, 11, 11), [(.05, .9), (.01, .8), (0.07, 0.84)])
])
def test_interpolate_time_shift(shape, coords, npoints=20):
    """Test generic point interpolation testing the x-coordinate of an
    abitrary set of points going across the grid.
    This test verifies the optional time shifting for SparseTimeFunctions
    """
    a = unit_box_time(shape=shape)
    p = time_points(a.grid, coords, npoints=npoints, nt=10)
    xcoords = p.coordinates.data[:, 0]

    p.data[:] = 1.
    expr = p.interpolate(a, u_t=a.indices[0]+1)
    Operator(expr)(a=a)

    assert np.allclose(p.data[0, :], xcoords, rtol=1e-6)

    p.data[:] = 1.
    expr = p.interpolate(a, p_t=p.indices[0]+1)
    Operator(expr)(a=a)

    assert np.allclose(p.data[1, :], xcoords, rtol=1e-6)

    p.data[:] = 1.
    expr = p.interpolate(a, u_t=a.indices[0]+1,
                         p_t=p.indices[0]+1)
    Operator(expr)(a=a)

    assert np.allclose(p.data[1, :], xcoords, rtol=1e-6)


@pytest.mark.parametrize('shape, coords', [
    ((11, 11), [(.05, .9), (.01, .8)]),
    ((11, 11, 11), [(.05, .9), (.01, .8), (0.07, 0.84)])
])
def test_interpolate_array(shape, coords, npoints=20):
    """Test generic point interpolation testing the x-coordinate of an
    abitrary set of points going across the grid.
    """
    a = unit_box(shape=shape)
    p = points(a.grid, coords, npoints=npoints)
    xcoords = p.coordinates.data[:, 0]

    expr = p.interpolate(a)
    Operator(expr)(a=a, points=p.data[:])

    assert np.allclose(p.data[:], xcoords, rtol=1e-6)


@pytest.mark.parametrize('shape, coords', [
    ((11, 11), [(.05, .9), (.01, .8)]),
    ((11, 11, 11), [(.05, .9), (.01, .8), (0.07, 0.84)])
])
def test_interpolate_custom(shape, coords, npoints=20):
    """Test generic point interpolation testing the x-coordinate of an
    abitrary set of points going across the grid.
    """
    a = unit_box(shape=shape)
    p = custom_points(a.grid, coords, npoints=npoints)
    xcoords = p.coordinates.data[:, 0]

    p.data[:] = 1.
    expr = p.interpolate(a * p.indices[0])
    Operator(expr)(a=a)

    assert np.allclose(p.data[0, :], 0.0 * xcoords, rtol=1e-6)
    assert np.allclose(p.data[1, :], 1.0 * xcoords, rtol=1e-6)
    assert np.allclose(p.data[2, :], 2.0 * xcoords, rtol=1e-6)


@pytest.mark.parametrize('shape, coords', [
    ((11, 11), [(.05, .9), (.01, .8)]),
    ((11, 11, 11), [(.05, .9), (.01, .8), (0.07, 0.84)])
])
def test_interpolate_indexed(shape, coords, npoints=20):
    """Test generic point interpolation testing the x-coordinate of an
    abitrary set of points going across the grid. Unlike other tests,
    here we interpolate an expression built using the indexed notation.
    """
    a = unit_box(shape=shape)
    p = custom_points(a.grid, coords, npoints=npoints)
    xcoords = p.coordinates.data[:, 0]

    p.data[:] = 1.
    expr = p.interpolate(a[a.grid.dimensions] * p.indices[0])
    Operator(expr)(a=a)

    assert np.allclose(p.data[0, :], 0.0 * xcoords, rtol=1e-6)
    assert np.allclose(p.data[1, :], 1.0 * xcoords, rtol=1e-6)
    assert np.allclose(p.data[2, :], 2.0 * xcoords, rtol=1e-6)


@pytest.mark.parametrize('shape, coords, result', [
    ((11, 11), [(.05, .95), (.45, .45)], 1.),
    ((11, 11, 11), [(.05, .95), (.45, .45), (.45, .45)], 0.5)
])
def test_inject(shape, coords, result, npoints=19):
    """Test point injection with a set of points forming a line
    through the middle of the grid.
    """
    a = unit_box(shape=shape)
    a.data[:] = 0.
    p = points(a.grid, ranges=coords, npoints=npoints)

    expr = p.inject(a, FLOAT(1.))

    Operator(expr)(a=a)

    indices = [slice(4, 6, 1) for _ in coords]
    indices[0] = slice(1, -1, 1)
    assert np.allclose(a.data[indices], result, rtol=1.e-5)


@pytest.mark.parametrize('shape, coords, result', [
    ((11, 11), [(.05, .95), (.45, .45)], 1.),
    ((11, 11, 11), [(.05, .95), (.45, .45), (.45, .45)], 0.5)
])
def test_inject_time_shift(shape, coords, result, npoints=19):
    """Test generic point injection testing the x-coordinate of an
    abitrary set of points going across the grid.
    This test verifies the optional time shifting for SparseTimeFunctions
    """
    a = unit_box_time(shape=shape)
    a.data[:] = 0.
    p = time_points(a.grid, ranges=coords, npoints=npoints)

    expr = p.inject(a, FLOAT(1.), u_t=a.indices[0]+1)

    Operator(expr)(a=a, time=1)

    indices = [slice(1, 1, 1)] + [slice(4, 6, 1) for _ in coords]
    indices[1] = slice(1, -1, 1)
    assert np.allclose(a.data[indices], result, rtol=1.e-5)

    a.data[:] = 0.
    expr = p.inject(a, FLOAT(1.), p_t=p.indices[0]+1)

    Operator(expr)(a=a, time=1)

    indices = [slice(0, 0, 1)] + [slice(4, 6, 1) for _ in coords]
    indices[1] = slice(1, -1, 1)
    assert np.allclose(a.data[indices], result, rtol=1.e-5)

    a.data[:] = 0.
    expr = p.inject(a, FLOAT(1.), u_t=a.indices[0]+1, p_t=p.indices[0]+1)

    Operator(expr)(a=a, time=1)

    indices = [slice(1, 1, 1)] + [slice(4, 6, 1) for _ in coords]
    indices[1] = slice(1, -1, 1)
    assert np.allclose(a.data[indices], result, rtol=1.e-5)


@pytest.mark.parametrize('shape, coords, result', [
    ((11, 11), [(.05, .95), (.45, .45)], 1.),
    ((11, 11, 11), [(.05, .95), (.45, .45), (.45, .45)], 0.5)
])
def test_inject_array(shape, coords, result, npoints=19):
    """Test point injection with a set of points forming a line
    through the middle of the grid.
    """
    a = unit_box(shape=shape)
    a.data[:] = 0.
    p = points(a.grid, ranges=coords, npoints=npoints)
    p2 = points(a.grid, ranges=coords, npoints=npoints, name='p2')
    p2.data[:] = 1.
    expr = p.inject(a, p)

    Operator(expr)(a=a, points=p2.data[:])

    indices = [slice(4, 6, 1) for _ in coords]
    indices[0] = slice(1, -1, 1)
    assert np.allclose(a.data[indices], result, rtol=1.e-5)


@pytest.mark.parametrize('shape, coords, result', [
    ((11, 11), [(.05, .95), (.45, .45)], 1.),
    ((11, 11, 11), [(.05, .95), (.45, .45), (.45, .45)], 0.5)
])
def test_inject_from_field(shape, coords, result, npoints=19):
    """Test point injection from a second field along a line
    through the middle of the grid.
    """
    a = unit_box(shape=shape)
    a.data[:] = 0.
    b = Function(name='b', grid=a.grid)
    b.data[:] = 1.
    p = points(a.grid, ranges=coords, npoints=npoints)

    expr = p.inject(field=a, expr=b)
    Operator(expr)(a=a, b=b)

    indices = [slice(4, 6, 1) for _ in coords]
    indices[0] = slice(1, -1, 1)
    assert np.allclose(a.data[indices], result, rtol=1.e-5)


@pytest.mark.parametrize('shape', [(50, 50, 50)])
def test_position(shape):
    t0 = 0.0  # Start time
    tn = 500.  # Final time
    nrec = 130  # Number of receivers

    # Create model from preset
    model = demo_model('constant-isotropic', spacing=[15. for _ in shape],
                       shape=shape, nbpml=10)

    # Derive timestepping from model spacing
    dt = model.critical_dt
    time_range = TimeAxis(start=t0, stop=tn, step=dt)

    # Source and receiver geometries
    src_coordinates = np.empty((1, len(shape)))
    src_coordinates[0, :] = np.array(model.domain_size) * .5
    src_coordinates[0, -1] = 30.

    rec_coordinates = np.empty((nrec, len(shape)))
    rec_coordinates[:, 0] = np.linspace(0., model.domain_size[0], num=nrec)
    rec_coordinates[:, 1:] = src_coordinates[0, 1:]

    geometry = AcquisitionGeometry(model, rec_coordinates, src_coordinates,
                                   t0=t0, tn=tn, src_type='Ricker', f0=0.010)
    # Create solver object to provide relevant operators
    solver = AcousticWaveSolver(model, geometry, time_order=2, space_order=4)

    rec, u, _ = solver.forward(save=False)

    # Define source geometry (center of domain, just below surface) with 100. origin
    src = RickerSource(name='src', grid=model.grid, f0=0.01, time_range=time_range)
    src.coordinates.data[0, :] = np.array(model.domain_size) * .5 + 100.
    src.coordinates.data[0, -1] = 130.

    # Define receiver geometry (same as source, but spread across x)
    rec2 = Receiver(name='rec', grid=model.grid, time_range=time_range, npoint=nrec)
    rec2.coordinates.data[:, 0] = np.linspace(100., 100. + model.domain_size[0],
                                              num=nrec)
    rec2.coordinates.data[:, 1:] = src.coordinates.data[0, 1:]

    ox_g, oy_g, oz_g = tuple(o.dtype(o.data+100.) for o in model.grid.origin)

    rec1, u1, _ = solver.forward(save=False, src=src, rec=rec2,
                                 o_x=ox_g, o_y=oy_g, o_z=oz_g)

    assert(np.allclose(rec.data, rec1.data, atol=1e-5))<|MERGE_RESOLUTION|>--- conflicted
+++ resolved
@@ -5,14 +5,10 @@
 from devito.cgen_utils import FLOAT
 from devito import (Grid, Operator, Function, SparseFunction, Dimension,
                     TimeFunction, PrecomputedSparseFunction,
-<<<<<<< HEAD
-                    PrecomputedSparseTimeFunction)
+                    PrecomputedSparseTimeFunction, configuration)
 from examples.seismic import (demo_model, TimeAxis, RickerSource, Receiver,
                               AcquisitionGeometry)
-=======
-                    PrecomputedSparseTimeFunction, configuration)
-from examples.seismic import demo_model, TimeAxis, RickerSource, Receiver
->>>>>>> d63d847d
+
 from examples.seismic.acoustic import AcousticWaveSolver
 
 pytestmark = pytest.mark.skipif(configuration['backend'] == 'yask' or
