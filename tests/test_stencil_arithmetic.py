import numpy as np
import pytest
from sympy import Eq  # noqa

from devito import Operator, DenseData, TimeData, Dimension, time, t, x, y, z


@pytest.fixture
def i(size=3):
    return Dimension(name='i', size=size)


@pytest.fixture
def j(size=4):
    return Dimension(name='j', size=size)


@pytest.fixture
def k(size=5):
    return Dimension(name='k', size=size)


@pytest.fixture
def l(size=6):
    return Dimension(name='l', size=size)


def symbol(name, dimensions, value=0., mode='function'):
    """Short-cut for symbol creation to test "function"
    and "indexed" API."""
    assert(mode in ['function', 'indexed'])
    s = DenseData(name=name, dimensions=dimensions)
    s.data[:] = value
    return s.indexify() if mode == 'indexed' else s


@pytest.mark.parametrize('expr, result', [
    ('Eq(a, a + b + 5.)', 10.),
    ('Eq(a, b - a)', 1.),
    ('Eq(a, 4 * (b * a))', 24.),
    ('Eq(a, (6. / b) + (8. * a))', 18.),
])
@pytest.mark.parametrize('mode', ['function', 'indexed'])
def test_arithmetic_flat(i, j, expr, result, mode):
    """Tests basic point-wise arithmetic on two-dimensional data"""
    a = symbol(name='a', dimensions=(i, j), value=2., mode=mode)
    b = symbol(name='b', dimensions=(i, j), value=3., mode=mode)
    fa = a.base.function if mode == 'indexed' else a
    fb = b.base.function if mode == 'indexed' else b

    eqn = eval(expr)
    Operator(eqn)(fa, fb)
    assert np.allclose(fa.data, result, rtol=1e-12)


@pytest.mark.parametrize('expr, result', [
    ('Eq(a, a + b + 5.)', 10.),
    ('Eq(a, b - a)', 1.),
    ('Eq(a, 4 * (b * a))', 24.),
    ('Eq(a, (6. / b) + (8. * a))', 18.),
])
@pytest.mark.parametrize('mode', ['function', 'indexed'])
def test_arithmetic_deep(i, j, k, l, expr, result, mode):
    """Tests basic point-wise arithmetic on multi-dimensional data"""
    a = symbol(name='a', dimensions=(i, j, k, l), value=2., mode=mode)
    b = symbol(name='b', dimensions=(j, k), value=3., mode=mode)
    fa = a.base.function if mode == 'indexed' else a
    fb = b.base.function if mode == 'indexed' else b

    eqn = eval(expr)
    Operator(eqn)(fa, fb)
    assert np.allclose(fa.data, result, rtol=1e-12)


@pytest.mark.parametrize('expr, result', [
    ('Eq(a[k, l], a[k - 1 , l] + 1.)',
     np.meshgrid(np.arange(2., 8.), np.arange(2., 7.))[1]),
    ('Eq(a[k, l], a[k, l - 1] + 1.)',
     np.meshgrid(np.arange(2., 8.), np.arange(2., 7.))[0]),
])
def test_arithmetic_indexed_increment(i, j, k, l, expr, result):
    """Tests point-wise increments with stencil offsets in one dimension"""
    a = symbol(name='a', dimensions=(k, l), value=2., mode='indexed').base
    fa = a.function
    fa.data[1:, 1:] = 0

    eqn = eval(expr)
    Operator(eqn)(fa)
    assert np.allclose(fa.data, result, rtol=1e-12)


@pytest.mark.parametrize('expr, result', [
    ('Eq(a[k, l], b[k - 1 , l] + 1.)', np.zeros((5, 6)) + 3.),
    ('Eq(a[k, l], b[k , l - 1] + 1.)', np.zeros((5, 6)) + 3.),
    ('Eq(a[k, l], b[k - 1, l - 1] + 1.)', np.zeros((5, 6)) + 3.),
    ('Eq(a[k, l], b[k + 1, l + 1] + 1.)', np.zeros((5, 6)) + 3.),
])
def test_arithmetic_indexed_stencil(i, j, k, l, expr, result):
    """Test point-wise arithmetic with stencil offsets across two
    functions in indexed expression format"""
    a = symbol(name='a', dimensions=(k, l), value=0., mode='indexed').base
    fa = a.function
    b = symbol(name='b', dimensions=(k, l), value=2., mode='indexed').base
    fb = b.function

    eqn = eval(expr)
    Operator(eqn)(fa, fb)
    assert np.allclose(fa.data[1:-1, 1:-1], result[1:-1, 1:-1], rtol=1e-12)


@pytest.mark.parametrize('expr, result', [
    ('Eq(a[1, k, l], a[0, k - 1 , l] + 1.)', np.zeros((5, 6)) + 3.),
    ('Eq(a[1, k, l], a[0, k , l - 1] + 1.)', np.zeros((5, 6)) + 3.),
    ('Eq(a[1, k, l], a[0, k - 1, l - 1] + 1.)', np.zeros((5, 6)) + 3.),
    ('Eq(a[1, k, l], a[0, k + 1, l + 1] + 1.)', np.zeros((5, 6)) + 3.),
])
def test_arithmetic_indexed_buffered(i, j, k, l, expr, result):
    """Test point-wise arithmetic with stencil offsets across a single
    functions with buffering dimension in indexed expression format"""
    a = symbol(name='a', dimensions=(i, k, l), value=2., mode='indexed').base
    fa = a.function

    eqn = eval(expr)
    Operator(eqn)(fa)
    assert np.allclose(fa.data[1, 1:-1, 1:-1], result[1:-1, 1:-1], rtol=1e-12)


@pytest.mark.parametrize('expr, result', [
    ('Eq(a[1, k, l], a[0, k - 1 , l] + 1.)', np.zeros((5, 6)) + 3.),
])
def test_arithmetic_indexed_open_loops(i, j, k, l, expr, result):
    """Test point-wise arithmetic with stencil offsets and open loop
    boundaries in indexed expression format"""
    k.size = None
    l.size = None
    a = DenseData(name='a', dimensions=(i, k, l), shape=(3, 5, 6)).indexed
    fa = a.function
    fa.data[0, :, :] = 2.

    eqn = eval(expr)
<<<<<<< HEAD
    StencilKernel(eqn)(fa)
=======
    Operator(eqn)(fa)
>>>>>>> c182580f
    assert np.allclose(fa.data[1, 1:-1, 1:-1], result[1:-1, 1:-1], rtol=1e-12)


def test_override(i, j, k, l):
    """Test that the call-time overriding of Operator arguments works"""
    a = symbol(name='a', dimensions=(i, j, k, l), value=2., mode='indexed').base.function
    a1 = symbol(name='a', dimensions=(i, j, k, l), value=3., mode='indexed').base.function
    a2 = symbol(name='b', dimensions=(i, j, k, l), value=4., mode='indexed').base.function
    eqn = Eq(a, a+3)
<<<<<<< HEAD
    op = StencilKernel(eqn)
=======
    op = Operator(eqn)
>>>>>>> c182580f
    op()
    op(a=a1)
    op(a=a2)
    shape = [d.size for d in [i, j, k, l]]

    assert(np.allclose(a.data, np.zeros(shape) + 5))
    assert(np.allclose(a1.data, np.zeros(shape) + 6))
<<<<<<< HEAD
    assert(np.allclose(a2.data, np.zeros(shape) + 7))
=======
    assert(np.allclose(a2.data, np.zeros(shape) + 7))


def test_dimension_size_infer(i, j, k, nt=100):
    """Test that the dimension sizes are being inferred correctly"""
    shape = tuple([d.size for d in [i, j, k]])
    a = DenseData(name='a', shape=shape).indexed
    b = TimeData(name='b', shape=shape, save=False, time_dim=nt).indexed
    c = TimeData(name='c', shape=shape, save=True, time_dim=nt).indexed
    eqn1 = Eq(b[t, x, y, z], a[x, y, z])
    eqn2 = Eq(c[time, x, y, z], a[x, y, z])
    op1 = Operator(eqn1)
    op2 = Operator(eqn2)

    _, op1_dim_sizes = op1.arguments()
    _, op2_dim_sizes = op2.arguments()
    assert(op1_dim_sizes[time] == 2)
    assert(op2_dim_sizes[time] == nt)
>>>>>>> c182580f
<|MERGE_RESOLUTION|>--- conflicted
+++ resolved
@@ -138,11 +138,7 @@
     fa.data[0, :, :] = 2.
 
     eqn = eval(expr)
-<<<<<<< HEAD
-    StencilKernel(eqn)(fa)
-=======
     Operator(eqn)(fa)
->>>>>>> c182580f
     assert np.allclose(fa.data[1, 1:-1, 1:-1], result[1:-1, 1:-1], rtol=1e-12)
 
 
@@ -152,11 +148,7 @@
     a1 = symbol(name='a', dimensions=(i, j, k, l), value=3., mode='indexed').base.function
     a2 = symbol(name='b', dimensions=(i, j, k, l), value=4., mode='indexed').base.function
     eqn = Eq(a, a+3)
-<<<<<<< HEAD
-    op = StencilKernel(eqn)
-=======
     op = Operator(eqn)
->>>>>>> c182580f
     op()
     op(a=a1)
     op(a=a2)
@@ -164,9 +156,6 @@
 
     assert(np.allclose(a.data, np.zeros(shape) + 5))
     assert(np.allclose(a1.data, np.zeros(shape) + 6))
-<<<<<<< HEAD
-    assert(np.allclose(a2.data, np.zeros(shape) + 7))
-=======
     assert(np.allclose(a2.data, np.zeros(shape) + 7))
 
 
@@ -184,5 +173,4 @@
     _, op1_dim_sizes = op1.arguments()
     _, op2_dim_sizes = op2.arguments()
     assert(op1_dim_sizes[time] == 2)
-    assert(op2_dim_sizes[time] == nt)
->>>>>>> c182580f
+    assert(op2_dim_sizes[time] == nt)