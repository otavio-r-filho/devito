import os

import numpy as np

from examples.seismic.utils import scipy_smooth
from devito import Grid, SubDomain, Function, Constant, warning

__all__ = ['Model', 'ModelElastic', 'demo_model']


def demo_model(preset, **kwargs):
    """
    Utility function to create preset :class:`Model` objects for
    demonstration and testing purposes. The particular presets are ::

    * `constant-isotropic` : Constant velocity (1.5km/sec) isotropic model
    * `constant-tti` : Constant anisotropic model. Velocity is 1.5 km/sec and
                      Thomsen parameters are epsilon=.3, delta=.2, theta = .7rad
                      and phi=.35rad for 3D. 2d/3d is defined from the input shape
    * 'layers-isotropic': Simple two-layer model with velocities 1.5 km/s
                 and 2.5 km/s in the top and bottom layer respectively.
                 2d/3d is defined from the input shape
    * 'layers-tti': Simple two-layer TTI model with velocities 1.5 km/s
                    and 2.5 km/s in the top and bottom layer respectively.
                    Thomsen parameters in the top layer are 0 and in the lower layer
                    are epsilon=.3, delta=.2, theta = .5rad and phi=.1 rad for 3D.
                    2d/3d is defined from the input shape
    * 'circle-isotropic': Simple camembert model with velocities 1.5 km/s
                 and 2.5 km/s in a circle at the center. 2D only.
    * 'marmousi2d-isotropic': Loads the 2D Marmousi data set from the given
                    filepath. Requires the ``opesci/data`` repository
                    to be available on your machine.
    * 'marmousi2d-tti': Loads the 2D Marmousi data set from the given
                    filepath. Requires the ``opesci/data`` repository
                    to be available on your machine.
    * 'marmousi3d-tti': Loads the 2D Marmousi data set from the given
                    filepath. Requires the ``opesci/data`` repository
                    to be available on your machine.
    """
    space_order = kwargs.pop('space_order', 2)

    if preset.lower() in ['constant-elastic']:
        # A constant single-layer model in a 2D or 3D domain
        # with velocity 1.5km/s.
        shape = kwargs.pop('shape', (101, 101))
        spacing = kwargs.pop('spacing', tuple([10. for _ in shape]))
        origin = kwargs.pop('origin', tuple([0. for _ in shape]))
        nbpml = kwargs.pop('nbpml', 10)
        dtype = kwargs.pop('dtype', np.float32)
        vp = kwargs.pop('vp', 1.5)
        vs = 0.5 * vp
        rho = 1.0

        return ModelElastic(space_order=space_order, vp=vp, vs=vs, rho=rho, origin=origin,
                            shape=shape, dtype=dtype, spacing=spacing, nbpml=nbpml,
                            **kwargs)

    if preset.lower() in ['constant-isotropic']:
        # A constant single-layer model in a 2D or 3D domain
        # with velocity 1.5km/s.
        shape = kwargs.pop('shape', (101, 101))
        spacing = kwargs.pop('spacing', tuple([10. for _ in shape]))
        origin = kwargs.pop('origin', tuple([0. for _ in shape]))
        nbpml = kwargs.pop('nbpml', 10)
        dtype = kwargs.pop('dtype', np.float32)
        vp = kwargs.pop('vp', 1.5)

        return Model(space_order=space_order, vp=vp, origin=origin, shape=shape,
                     dtype=dtype, spacing=spacing, nbpml=nbpml, **kwargs)

    elif preset.lower() in ['constant-tti']:
        # A constant single-layer model in a 2D or 3D domain
        # with velocity 1.5km/s.
        shape = kwargs.pop('shape', (101, 101))
        spacing = kwargs.pop('spacing', tuple([10. for _ in shape]))
        origin = kwargs.pop('origin', tuple([0. for _ in shape]))
        nbpml = kwargs.pop('nbpml', 10)
        dtype = kwargs.pop('dtype', np.float32)
        v = np.empty(shape, dtype=dtype)
        v[:] = 1.5
        epsilon = .3*np.ones(shape, dtype=dtype)
        delta = .2*np.ones(shape, dtype=dtype)
        theta = .7*np.ones(shape, dtype=dtype)
        phi = None
        if len(shape) > 2:
            phi = .35*np.ones(shape, dtype=dtype)

        return Model(space_order=space_order, vp=v, origin=origin, shape=shape,
                     dtype=dtype, spacing=spacing, nbpml=nbpml, epsilon=epsilon,
                     delta=delta, theta=theta, phi=phi, **kwargs)

    elif preset.lower() in ['layers-isotropic', 'twolayer-isotropic',
                            '2layer-isotropic']:
        # A two-layer model in a 2D or 3D domain with two different
        # velocities split across the height dimension:
        # By default, the top part of the domain has 1.5 km/s,
        # and the bottom part of the domain has 2.5 km/s.
        shape = kwargs.pop('shape', (101, 101))
        spacing = kwargs.pop('spacing', tuple([10. for _ in shape]))
        origin = kwargs.pop('origin', tuple([0. for _ in shape]))
        dtype = kwargs.pop('dtype', np.float32)
        nbpml = kwargs.pop('nbpml', 10)
        ratio = kwargs.pop('ratio', 3)
        vp_top = kwargs.pop('vp_top', 1.5)
        vp_bottom = kwargs.pop('vp_bottom', 2.5)

        # Define a velocity profile in km/s
        v = np.empty(shape, dtype=dtype)
        v[:] = vp_top  # Top velocity (background)
        v[..., int(shape[-1] / ratio):] = vp_bottom  # Bottom velocity

        return Model(space_order=space_order, vp=v, origin=origin, shape=shape,
                     dtype=dtype, spacing=spacing, nbpml=nbpml, **kwargs)

    elif preset.lower() in ['layers-elastic', 'twolayer-elastic',
                            '2layer-elastic']:
        # A two-layer model in a 2D or 3D domain with two different
        # velocities split across the height dimension:
        # By default, the top part of the domain has 1.5 km/s,
        # and the bottom part of the domain has 2.5 km/s.
        shape = kwargs.pop('shape', (101, 101))
        spacing = kwargs.pop('spacing', tuple([10. for _ in shape]))
        origin = kwargs.pop('origin', tuple([0. for _ in shape]))
        dtype = kwargs.pop('dtype', np.float32)
        nbpml = kwargs.pop('nbpml', 10)
        ratio = kwargs.pop('ratio', 2)
        vp_top = kwargs.pop('vp_top', 1.5)
        vp_bottom = kwargs.pop('vp_bottom', 2.5)

        # Define a velocity profile in km/s
        v = np.empty(shape, dtype=dtype)
        v[:] = vp_top  # Top velocity (background)
        v[..., int(shape[-1] / ratio):] = vp_bottom  # Bottom velocity

        vs = 0.5 * v[:]
        rho = v[:]/vp_top

        return ModelElastic(space_order=space_order, vp=v, vs=vs, rho=rho,
                            origin=origin, shape=shape,
                            dtype=dtype, spacing=spacing, nbpml=nbpml, **kwargs)

    elif preset.lower() in ['layers-tti', 'twolayer-tti', '2layer-tti']:
        # A two-layer model in a 2D or 3D domain with two different
        # velocities split across the height dimension:
        # By default, the top part of the domain has 1.5 km/s,
        # and the bottom part of the domain has 2.5 km/s.\
        shape = kwargs.pop('shape', (101, 101))
        spacing = kwargs.pop('spacing', tuple([10. for _ in shape]))
        origin = kwargs.pop('origin', tuple([0. for _ in shape]))
        dtype = kwargs.pop('dtype', np.float32)
        nbpml = kwargs.pop('nbpml', 10)
        ratio = kwargs.pop('ratio', 2)
        vp_top = kwargs.pop('vp_top', 1.5)
        vp_bottom = kwargs.pop('vp_bottom', 2.5)

        # Define a velocity profile in km/s
        v = np.empty(shape, dtype=dtype)
        v[:] = vp_top  # Top velocity (background)
        v[..., int(shape[-1] / ratio):] = vp_bottom  # Bottom velocity

        epsilon = scipy_smooth(.3*(v - 1.5))
        delta = scipy_smooth(.2*(v - 1.5))
        theta = scipy_smooth(.5*(v - 1.5))
        phi = None
        if len(shape) > 2:
            phi = scipy_smooth(.25*(v - 1.5), shape)

        return Model(space_order=space_order, vp=v, origin=origin, shape=shape,
                     dtype=dtype, spacing=spacing, nbpml=nbpml, epsilon=epsilon,
                     delta=delta, theta=theta, phi=phi, **kwargs)

    elif preset.lower() in ['layers-tti-noazimuth', 'twolayer-tti-noazimuth',
                            '2layer-tti-noazimuth']:
        # A two-layer model in a 2D or 3D domain with two different
        # velocities split across the height dimension:
        # By default, the top part of the domain has 1.5 km/s,
        # and the bottom part of the domain has 2.5 km/s.\
        shape = kwargs.pop('shape', (101, 101))
        spacing = kwargs.pop('spacing', tuple([10. for _ in shape]))
        origin = kwargs.pop('origin', tuple([0. for _ in shape]))
        dtype = kwargs.pop('dtype', np.float32)
        nbpml = kwargs.pop('nbpml', 10)
        ratio = kwargs.pop('ratio', 2)
        vp_top = kwargs.pop('vp_top', 1.5)
        vp_bottom = kwargs.pop('vp_bottom', 2.5)

        # Define a velocity profile in km/s
        v = np.empty(shape, dtype=dtype)
        v[:] = vp_top  # Top velocity (background)
        v[..., int(shape[-1] / ratio):] = vp_bottom  # Bottom velocity

        epsilon = .3*(v - 1.5)
        delta = .2*(v - 1.5)
        theta = .5*(v - 1.5)

        return Model(space_order=space_order, vp=v, origin=origin, shape=shape,
                     dtype=dtype, spacing=spacing, nbpml=nbpml, epsilon=epsilon,
                     delta=delta, theta=theta, **kwargs)

    elif preset.lower() in ['circle-isotropic']:
        # A simple circle in a 2D domain with a background velocity.
        # By default, the circle velocity is 2.5 km/s,
        # and the background veloity is 3.0 km/s.
        dtype = kwargs.pop('dtype', np.float32)
        shape = kwargs.pop('shape', (101, 101))
        spacing = kwargs.pop('spacing', tuple([10. for _ in shape]))
        origin = kwargs.pop('origin', tuple([0. for _ in shape]))
        nbpml = kwargs.pop('nbpml', 10)
        vp = kwargs.pop('vp', 3.0)
        vp_background = kwargs.pop('vp_background', 2.5)
        r = kwargs.pop('r', 15)

        # Only a 2D preset is available currently
        assert(len(shape) == 2)

        v = np.empty(shape, dtype=dtype)
        v[:] = vp_background

        a, b = shape[0] / 2, shape[1] / 2
        y, x = np.ogrid[-a:shape[0]-a, -b:shape[1]-b]
        v[x*x + y*y <= r*r] = vp

        return Model(space_order=space_order, vp=v, origin=origin, shape=shape,
                     dtype=dtype, spacing=spacing, nbpml=nbpml, **kwargs)

    elif preset.lower() in ['marmousi-isotropic', 'marmousi2d-isotropic']:
        shape = (1601, 401)
        spacing = (7.5, 7.5)
        origin = (0., 0.)

        # Read 2D Marmousi model from opesc/data repo
        data_path = kwargs.get('data_path', None)
        if data_path is None:
            raise ValueError("Path to opesci/data not found! Please specify with "
                             "'data_path=<path/to/opesci/data>'")
        path = os.path.join(data_path, 'Simple2D/vp_marmousi_bi')
        v = np.fromfile(path, dtype='float32', sep="")
        v = v.reshape(shape)

        # Cut the model to make it slightly cheaper
        v = v[301:-300, :]

        return Model(space_order=space_order, vp=v, origin=origin, shape=v.shape,
                     dtype=np.float32, spacing=spacing, nbpml=nbpml, **kwargs)

    elif preset.lower() in ['marmousi-elastic', 'marmousi2d-elastic']:
        shape = (1601, 401)
        spacing = (7.5, 7.5)
        origin = (0., 0.)

        # Read 2D Marmousi model from opesc/data repo
        data_path = kwargs.get('data_path', None)
        if data_path is None:
            raise ValueError("Path to opesci/data not found! Please specify with "
                             "'data_path=<path/to/opesci/data>'")
        path = os.path.join(data_path, 'Simple2D/vp_marmousi_bi')
        v = np.fromfile(path, dtype='float32', sep="")
        v = v.reshape(shape)

        # Cut the model to make it slightly cheaper
        v = v[301:-300, :]
        vs = .5 * v[:]
        rho = v[:]/np.max(v[:])

        return ModelElastic(space_order=space_order, vp=v, vs=vs, rho=rho,
                            origin=origin, shape=v.shape,
                            dtype=np.float32, spacing=spacing, nbpml=20)

    elif preset.lower() in ['marmousi-tti2d', 'marmousi2d-tti']:

        shape_full = (201, 201, 70)
        shape = (201, 70)
        spacing = (10., 10.)
        origin = (0., 0.)
        nbpml = kwargs.pop('nbpml', 20)

        # Read 2D Marmousi model from opesc/data repo
        data_path = kwargs.pop('data_path', None)
        if data_path is None:
            raise ValueError("Path to opesci/data not found! Please specify with "
                             "'data_path=<path/to/opesci/data>'")
        path = os.path.join(data_path, 'marmousi3D/vp_marmousi_bi')

        # velocity
        vp = 1e-3 * np.fromfile(os.path.join(data_path, 'marmousi3D/MarmousiVP.raw'),
                                dtype='float32', sep="")
        vp = vp.reshape(shape_full)
        vp = vp[101, :, :]
        # Epsilon, in % in file, resale between 0 and 1
        epsilon = np.fromfile(os.path.join(data_path, 'marmousi3D/MarmousiEps.raw'),
                              dtype='float32', sep="") * 1e-2
        epsilon = epsilon.reshape(shape_full)
        epsilon = epsilon[101, :, :]
        # Delta, in % in file, resale between 0 and 1
        delta = np.fromfile(os.path.join(data_path, 'marmousi3D/MarmousiDelta.raw'),
                            dtype='float32', sep="") * 1e-2
        delta = delta.reshape(shape_full)
        delta = delta[101, :, :]
        # Theta, in degrees in file, resale in radian
        theta = np.fromfile(os.path.join(data_path, 'marmousi3D/MarmousiTilt.raw'),
                            dtype='float32', sep="")
        theta = np.float32(np.pi / 180 * theta.reshape(shape_full))
        theta = theta[101, :, :]

        return Model(space_order=space_order, vp=vp, origin=origin, shape=shape,
                     dtype=np.float32, spacing=spacing, nbpml=nbpml, epsilon=epsilon,
                     delta=delta, theta=theta, **kwargs)

    elif preset.lower() in ['marmousi-tti3d', 'marmousi3d-tti']:
        shape = (201, 201, 70)
        spacing = (10., 10., 10.)
        origin = (0., 0., 0.)
        nbpml = kwargs.pop('nbpml', 20)

        # Read 2D Marmousi model from opesc/data repo
        data_path = kwargs.pop('data_path', None)
        if data_path is None:
            raise ValueError("Path to opesci/data not found! Please specify with "
                             "'data_path=<path/to/opesci/data>'")
        path = os.path.join(data_path, 'marmousi3D/vp_marmousi_bi')

        # Velcoity
        vp = 1e-3 * np.fromfile(os.path.join(data_path, 'marmousi3D/MarmousiVP.raw'),
                                dtype='float32', sep="")
        vp = vp.reshape(shape)
        # Epsilon, in % in file, resale between 0 and 1
        epsilon = np.fromfile(os.path.join(data_path, 'marmousi3D/MarmousiEps.raw'),
                              dtype='float32', sep="") * 1e-2
        epsilon = epsilon.reshape(shape)
        # Delta, in % in file, resale between 0 and 1
        delta = np.fromfile(os.path.join(data_path, 'marmousi3D/MarmousiDelta.raw'),
                            dtype='float32', sep="") * 1e-2
        delta = delta.reshape(shape)
        # Theta, in degrees in file, resale in radian
        theta = np.fromfile(os.path.join(data_path, 'marmousi3D/MarmousiTilt.raw'),
                            dtype='float32', sep="")
        theta = np.float32(np.pi / 180 * theta.reshape(shape))
        # Phi, in degrees in file, resale in radian
        phi = np.fromfile(os.path.join(data_path, 'marmousi3D/Azimuth.raw'),
                          dtype='float32', sep="")
        phi = np.float32(np.pi / 180 * phi.reshape(shape))

        return Model(space_order=space_order, vp=vp, origin=origin, shape=shape,
                     dtype=np.float32, spacing=spacing, nbpml=nbpml, epsilon=epsilon,
                     delta=delta, theta=theta, phi=phi, **kwargs)

    else:
        raise ValueError("Unknown model preset name")

<<<<<<< HEAD
def initialize_function(function, data, nbpml):
=======

def initialize_damp(damp, nbpml, spacing, mask=False):
    """Initialise damping field with an absorbing PML layer.

    :param damp: The :class:`Function` for the damping field.
    :param nbpml: Number of points in the damping layer.
    :param spacing: Grid spacing coefficient.
    :param mask: whether the dampening is a mask or layer.
        mask => 1 inside the domain and decreases in the layer
        not mask => 0 inside the domain and increase in the layer
    """

    phy_shape = damp.grid.subdomains['phydomain'].shape
    data = np.ones(phy_shape) if mask else np.zeros(phy_shape)

    pad_widths = [(nbpml, nbpml) for i in range(damp.ndim)]
    data = np.pad(data, pad_widths, 'edge')

    dampcoeff = 1.5 * np.log(1.0 / 0.001) / (40.)

    assert all(damp._offset_domain[0] == i for i in damp._offset_domain)

    for i in range(damp.ndim):
        for j in range(nbpml):
            # Dampening coefficient
            pos = np.abs((nbpml - j + 1) / float(nbpml))
            val = dampcoeff * (pos - np.sin(2*np.pi*pos)/(2*np.pi))
            if mask:
                val = -val
            # : slices
            all_ind = [slice(0, d) for d in data.shape]
            # Left slice for dampening for dimension i
            all_ind[i] = slice(j, j+1)
            data[all_ind] += val/spacing[i]
            # right slice for dampening for dimension i
            all_ind[i] = slice(data.shape[i]-j, data.shape[i]-j+1)
            data[all_ind] += val/spacing[i]

    initialize_function(damp, data, 0)


def initialize_function(function, data, nbpml, pad_mode='edge'):
>>>>>>> 82c6ca4b
    """Initialize a :class:`Function` with the given ``data``. ``data``
    does *not* include the PML layers for the absorbing boundary conditions;
    these are added via padding by this function.

    :param function: The :class:`Function` to be initialised with some data.
    :param data: The data array used for initialisation.
    :param nbpml: Number of PML layers for boundary damping.
    :param pad_mode: A string or a suitable padding function as explained in
                     :func:`numpy.pad`.
    """
    pad_widths = [(nbpml + i.left, nbpml + i.right) for i in function._offset_domain]
    data = np.pad(data, pad_widths, pad_mode)
    function.data_with_halo[:] = data


class PhysicalDomain(SubDomain):

    name = 'phydomain'

    def __init__(self, nbpml):
        super(PhysicalDomain, self).__init__()
        self.nbpml = nbpml

    def define(self, dimensions):
        return {d: ('middle', self.nbpml, self.nbpml) for d in dimensions}


class GenericModel(object):
    """
    General model class with common properties
    """
    def __init__(self, origin, spacing, shape, space_order, nbpml=20,
                 dtype=np.float32):
        self.shape = shape
        self.nbpml = int(nbpml)
        self.origin = tuple([dtype(o) for o in origin])

        # Origin of the computational domain with PML to inject/interpolate
        # at the correct index
        origin_pml = tuple([dtype(o - s*nbpml) for o, s in zip(origin, spacing)])
        phydomain = PhysicalDomain(self.nbpml)
        shape_pml = np.array(shape) + 2 * self.nbpml
        # Physical extent is calculated per cell, so shape - 1
        extent = tuple(np.array(spacing) * (shape_pml - 1))
        self.grid = Grid(extent=extent, shape=shape_pml, origin=origin_pml, dtype=dtype,
                         subdomains=phydomain)

    def physical_params(self, **kwargs):
        """
        Return all set physical parameters and update to input values if provided
        """
        known = [getattr(self, i) for i in self._physical_parameters]
        return {i.name: kwargs.get(i.name, i) or i for i in known}

    @property
    def dim(self):
        """
        Spatial dimension of the problem and model domain.
        """
        return self.grid.dim

    @property
    def spacing(self):
        """
        Grid spacing for all fields in the physical model.
        """
        return self.grid.spacing

    @property
    def space_dimensions(self):
        """
        Spatial dimensions of the grid
        """
        return self.grid.dimensions

    @property
    def spacing_map(self):
        """
        Map between spacing symbols and their values for each :class:`SpaceDimension`
        """
        return self.grid.spacing_map

    @property
    def dtype(self):
        """
        Data type for all assocaited data objects.
        """
        return self.grid.dtype

    @property
    def domain_size(self):
        """
        Physical size of the domain as determined by shape and spacing
        """
        return tuple((d-1) * s for d, s in zip(self.shape, self.spacing))

<<<<<<< HEAD
class Model(object):
=======

class Model(GenericModel):
>>>>>>> 82c6ca4b
    """The physical model used in seismic inversion processes.

    :param origin: Origin of the model in m as a tuple in (x,y,z) order
    :param spacing: Grid size in m as a Tuple in (x,y,z) order
    :param shape: Number of grid points size in (x,y,z) order
    :param space_order: Order of the spatial stencil discretisation
    :param vp: Velocity in km/s
<<<<<<< HEAD
    :param nbpml: The number of absorbing layers for boundary damping
    :param rho: Density in kg/cm^3 (rho=1 for water)
=======
    :param nbpml: The number of PML layers for boundary damping
>>>>>>> 82c6ca4b
    :param epsilon: Thomsen epsilon parameter (0<epsilon<1)
    :param delta: Thomsen delta parameter (0<delta<1), delta<epsilon
    :param theta: Tilt angle in radian
    :param phi: Asymuth angle in radian

    The :class:`Model` provides two symbolic data objects for the
    creation of seismic wave propagation operators:

    :param m: The square slowness of the wave
    :param damp: The damping field for absorbing boundarycondition
    """
    def __init__(self, origin, spacing, shape, space_order, vp, nbpml=20,
                 dtype=np.float32, epsilon=None, delta=None, theta=None, phi=None,
                 **kwargs):
        super(Model, self).__init__(origin, spacing, shape, space_order, nbpml, dtype)

        # Are we provided with an existing grid?
        grid = kwargs.get('grid')
        if grid is not None:
            assert self.grid.extent == grid.extent
            assert self.grid.shape == grid.shape
            self.grid = grid

        # Create square slowness of the wave as symbol `m`
        if isinstance(vp, np.ndarray):
            self.m = Function(name="m", grid=self.grid, space_order=space_order)
        else:
            self.m = Constant(name="m", value=1/vp**2)
        self._physical_parameters = ('m',)
        # Set model velocity, which will also set `m`
        self.vp = vp
<<<<<<< HEAD
=======

        # Create dampening field as symbol `damp`
        self.damp = Function(name="damp", grid=self.grid)
        initialize_damp(self.damp, self.nbpml, self.spacing)

>>>>>>> 82c6ca4b
        # Additional parameter fields for TTI operators
        self.scale = 1.

        if epsilon is not None:
            if isinstance(epsilon, np.ndarray):
                self._physical_parameters += ('epsilon',)
                self.epsilon = Function(name="epsilon", grid=self.grid)
                initialize_function(self.epsilon, 1 + 2 * epsilon, self.nbpml)
                # Maximum velocity is scale*max(vp) if epsilon > 0
                if np.max(self.epsilon.data_with_halo[:]) > 0:
                    self.scale = np.sqrt(np.max(self.epsilon.data_with_halo[:]))
            else:
                self.epsilon = 1 + 2 * epsilon
                self.scale = 1 + 2 * epsilon
        else:
            self.epsilon = 1

        if delta is not None:
            if isinstance(delta, np.ndarray):
                self._physical_parameters += ('delta',)
                self.delta = Function(name="delta", grid=self.grid)
                initialize_function(self.delta, np.sqrt(1 + 2 * delta), self.nbpml)
            else:
                self.delta = np.sqrt(1 + 2 * delta)
        else:
            self.delta = 1

        if theta is not None:
            if isinstance(theta, np.ndarray):
                self._physical_parameters += ('theta',)
                self.theta = Function(name="theta", grid=self.grid,
                                      space_order=space_order)
                initialize_function(self.theta, theta, self.nbpml)
            else:
                self.theta = theta
        else:
            self.theta = 0

        if phi is not None:
            if self.grid.dim < 3:
                warning("2D TTI does not use an azimuth angle Phi, ignoring input")
                self.phi = 0
            elif isinstance(phi, np.ndarray):
                self._physical_parameters += ('phi',)
                self.phi = Function(name="phi", grid=self.grid, space_order=space_order)
                initialize_function(self.phi, phi, self.nbpml)
            else:
                self.phi = phi
        else:
            self.phi = 0

    @property
    def critical_dt(self):
        """Critical computational time step value from the CFL condition."""
        # For a fixed time order this number goes down as the space order increases.
        #
        # The CFL condtion is then given by
        # dt <= coeff * h / (max(velocity))
        coeff = 0.38 if len(self.shape) == 3 else 0.42
        dt = self.dtype(coeff * np.min(self.spacing) / (self.scale*np.max(self.vp)))
        return .001 * int(1000 * dt)

    @property
    def vp(self):
        """:class:`numpy.ndarray` holding the model velocity in km/s.
        .. note::
        Updating the velocity field also updates the square slowness
        ``self.m``. However, only ``self.m`` should be used in seismic
        operators, since it is of type :class:`Function`.
        """
        return self._vp

    @vp.setter
    def vp(self, vp):
        """Set a new velocity model and update square slowness

        :param vp : new velocity in km/s
        """
        self._vp = vp

        # Update the square slowness according to new value
        if isinstance(vp, np.ndarray):
            initialize_function(self.m, 1 / (self.vp * self.vp), self.nbpml)
        else:
            self.m.data = 1 / vp**2


class ModelElastic(GenericModel):
    """The physical model used in seismic inversion processes.
    :param origin: Origin of the model in m as a tuple in (x,y,z) order
    :param spacing: Grid size in m as a Tuple in (x,y,z) order
    :param shape: Number of grid points size in (x,y,z) order
    :param space_order: Order of the spatial stencil discretisation
    :param vp: P-wave velocity in km/s
    :param vs: S-wave velocity in km/s
    :param nbpml: The number of PML layers for boundary damping
    :param rho: Density in kg/cm^3 (rho=1 for water)
    The :class:`ModelElastic` provides a symbolic data objects for the
    creation of seismic wave propagation operators:
    :param damp: The damping field for absorbing boundarycondition
    """
    def __init__(self, origin, spacing, shape, space_order, vp, vs, rho, nbpml=20,
                 dtype=np.float32):
        super(ModelElastic, self).__init__(origin, spacing, shape, space_order,
                                           nbpml=nbpml, dtype=dtype)

        # Create dampening field as symbol `damp`
        self.damp = Function(name="damp", grid=self.grid)
        initialize_damp(self.damp, self.nbpml, self.spacing, mask=True)

        # Create square slowness of the wave as symbol `m`
        if isinstance(vp, np.ndarray):
            self.vp = Function(name="vp", grid=self.grid, space_order=space_order)
            initialize_function(self.vp, vp, self.nbpml)
        else:
            self.vp = Constant(name="vp", value=vp)
        self._physical_parameters = ('vp',)

        # Create square slowness of the wave as symbol `m`
        if isinstance(vs, np.ndarray):
            self.vs = Function(name="vs", grid=self.grid, space_order=space_order)
            initialize_function(self.vs, vs, self.nbpml)
        else:
            self.vs = Constant(name="vs", value=vs)
        self._physical_parameters += ('vs',)

        # Create square slowness of the wave as symbol `m`
        if isinstance(rho, np.ndarray):
            self.rho = Function(name="rho", grid=self.grid, space_order=space_order)
            initialize_function(self.rho, rho, self.nbpml)
        else:
            self.rho = Constant(name="rho", value=rho)
        self._physical_parameters += ('rho',)

    @property
    def critical_dt(self):
        """Critical computational time step value from the CFL condition."""
        # For a fixed time order this number goes down as the space order increases.
        #
        # The CFL condtion is then given by
        # dt < h / (sqrt(2) * max(vp)))
        return self.dtype(.5*np.min(self.spacing) / (np.sqrt(2)*np.max(self.vp.data)))<|MERGE_RESOLUTION|>--- conflicted
+++ resolved
@@ -347,10 +347,6 @@
     else:
         raise ValueError("Unknown model preset name")
 
-<<<<<<< HEAD
-def initialize_function(function, data, nbpml):
-=======
-
 def initialize_damp(damp, nbpml, spacing, mask=False):
     """Initialise damping field with an absorbing PML layer.
 
@@ -392,7 +388,6 @@
 
 
 def initialize_function(function, data, nbpml, pad_mode='edge'):
->>>>>>> 82c6ca4b
     """Initialize a :class:`Function` with the given ``data``. ``data``
     does *not* include the PML layers for the absorbing boundary conditions;
     these are added via padding by this function.
@@ -489,12 +484,8 @@
         """
         return tuple((d-1) * s for d, s in zip(self.shape, self.spacing))
 
-<<<<<<< HEAD
-class Model(object):
-=======
 
 class Model(GenericModel):
->>>>>>> 82c6ca4b
     """The physical model used in seismic inversion processes.
 
     :param origin: Origin of the model in m as a tuple in (x,y,z) order
@@ -502,12 +493,7 @@
     :param shape: Number of grid points size in (x,y,z) order
     :param space_order: Order of the spatial stencil discretisation
     :param vp: Velocity in km/s
-<<<<<<< HEAD
-    :param nbpml: The number of absorbing layers for boundary damping
-    :param rho: Density in kg/cm^3 (rho=1 for water)
-=======
     :param nbpml: The number of PML layers for boundary damping
->>>>>>> 82c6ca4b
     :param epsilon: Thomsen epsilon parameter (0<epsilon<1)
     :param delta: Thomsen delta parameter (0<delta<1), delta<epsilon
     :param theta: Tilt angle in radian
@@ -539,14 +525,11 @@
         self._physical_parameters = ('m',)
         # Set model velocity, which will also set `m`
         self.vp = vp
-<<<<<<< HEAD
-=======
 
         # Create dampening field as symbol `damp`
         self.damp = Function(name="damp", grid=self.grid)
         initialize_damp(self.damp, self.nbpml, self.spacing)
 
->>>>>>> 82c6ca4b
         # Additional parameter fields for TTI operators
         self.scale = 1.
 
