--- conflicted
+++ resolved
@@ -1,15 +1,3 @@
-<<<<<<< HEAD
-from sympy import Eq, symbols
-
-from devito.dimension import t, time
-from devito.interfaces import Backward, Forward
-from devito.stencilkernel import StencilKernel
-from devito.operator import *
-
-
-def ForwardOperator(model, u, src, rec, data, time_order=2, spc_order=6,
-                    save=False, u_ini=None, legacy=True, **kwargs):
-=======
 from sympy import Eq
 from sympy.abc import h, s
 
@@ -18,7 +6,6 @@
 
 def ForwardOperator(model, u, src, rec, data, time_order=2, spc_order=6,
                     save=False, u_ini=None, **kwargs):
->>>>>>> c182580f
     """
     Constructor method for the forward modelling operator in an acoustic media
 
@@ -31,14 +18,8 @@
     :param: u_ini : wavefield at the three first time step for non-zero initial condition
      required for the time marching scheme
     """
-<<<<<<< HEAD
-    nt = data.shape[0]
-    s, h = symbols('s h')
-    m, damp = model.m, model.damp
-=======
-    m, damp = model.m, model.damp
-
->>>>>>> c182580f
+    m, damp = model.m, model.damp
+
     # Derive stencil from symbolic equation
     if time_order == 2:
         laplacian = u.laplace
@@ -61,36 +42,6 @@
     # Add substitutions for spacing (temporal and spatial)
     subs = {s: dt, h: model.get_spacing()}
 
-<<<<<<< HEAD
-    if legacy:
-        kwargs.pop('dle', None)
-
-        op = Operator(nt, model.shape_domain, stencils=Eq(u.forward, stencil), subs=subs,
-                      spc_border=max(spc_order / 2, 2), time_order=2, forward=True,
-                      dtype=model.dtype, **kwargs)
-
-        # Insert source and receiver terms post-hoc
-        op.input_params += [src, src.coordinates, rec, rec.coordinates]
-        op.output_params += [rec]
-        op.propagator.time_loop_stencils_a = src.add(m, u) + rec.read(u)
-        op.propagator.add_devito_param(src)
-        op.propagator.add_devito_param(src.coordinates)
-        op.propagator.add_devito_param(rec)
-        op.propagator.add_devito_param(rec.coordinates)
-
-    else:
-        dse = kwargs.get('dse', 'advanced')
-        dle = kwargs.get('dle', 'advanced')
-
-        # Create stencil expressions for operator, source and receivers
-        eqn = Eq(u.forward, stencil)
-        src_add = src.point2grid(u, m, u_t=u.indices[0] + 1, p_t=time)
-        rec_read = Eq(rec, rec.grid2point(u, t=u.indices[0]))
-        stencils = [eqn] + src_add + [rec_read]
-
-        op = StencilKernel(stencils=stencils, subs=subs, dse=dse, dle=dle,
-                           time_axis=Forward, name="Forward")
-=======
     dse = kwargs.get('dse', 'advanced')
     dle = kwargs.get('dle', 'advanced')
 
@@ -102,17 +53,10 @@
 
     return Operator(stencils=stencils, subs=subs, dse=dse, dle=dle,
                     time_axis=Forward, name="Forward")
->>>>>>> c182580f
-
-
-<<<<<<< HEAD
-
-def AdjointOperator(model, v, srca, rec, data, time_order=2, spc_order=6,
-                    save=False, u_ini=None, legacy=True, **kwargs):
-=======
+
+
 def AdjointOperator(model, v, srca, rec, data, time_order=2, spc_order=6,
                     save=False, u_ini=None, **kwargs):
->>>>>>> c182580f
     """
     Class to setup the adjoint modelling operator in an acoustic media
 
@@ -122,14 +66,8 @@
     :param: time_order: Time discretization order
     :param: spc_order: Space discretization order
     """
-<<<<<<< HEAD
-    nt = data.shape[0]
-    s, h = symbols('s h')
-    m, damp = model.m, model.damp
-=======
-    m, damp = model.m, model.damp
-
->>>>>>> c182580f
+    m, damp = model.m, model.damp
+
     # Derive stencil from symbolic equation
     if time_order == 2:
         laplacian = v.laplace
@@ -152,42 +90,6 @@
     # Add substitutions for spacing (temporal and spatial)
     subs = {s: dt, h: model.get_spacing()}
 
-<<<<<<< HEAD
-    if legacy:
-        kwargs.pop('dle', None)
-
-        op = Operator(nt, model.shape_domain, stencils=Eq(v.backward, stencil), subs=subs,
-                      spc_border=max(spc_order, 2), time_order=2, forward=False,
-                      dtype=model.dtype, **kwargs)
-
-        # Insert source and receiver terms post-hoc
-        op.input_params += [srca, srca.coordinates, rec, rec.coordinates]
-        op.output_params += [rec]
-        op.propagator.time_loop_stencils_a = rec.add(m, v) + srca.read(v)
-        op.propagator.add_devito_param(srca)
-        op.propagator.add_devito_param(srca.coordinates)
-        op.propagator.add_devito_param(rec)
-        op.propagator.add_devito_param(rec.coordinates)
-
-    else:
-        dse = kwargs.get('dse', 'advanced')
-        dle = kwargs.get('dle', 'advanced')
-
-        # Create stencil expressions for operator, source and receivers
-        eqn = Eq(v.backward, stencil)
-        src_read = Eq(srca, srca.grid2point(v))
-        rec_add = rec.point2grid(v, m, u_t=t - 1, p_t=time)
-        stencils = [eqn] + rec_add + [src_read]
-
-        op = StencilKernel(stencils=stencils, subs=subs, dse=dse, dle=dle,
-                           time_axis=Backward, name="Adjoint")
-
-    return op
-
-
-def GradientOperator(model, v, grad, rec, u, data, time_order=2, spc_order=6,
-                     legacy=True, **kwargs):
-=======
     dse = kwargs.get('dse', 'advanced')
     dle = kwargs.get('dle', 'advanced')
 
@@ -203,7 +105,6 @@
 
 def GradientOperator(model, v, grad, rec, u, data, time_order=2, spc_order=6,
                      **kwargs):
->>>>>>> c182580f
     """
     Class to setup the gradient operator in an acoustic media
 
@@ -214,11 +115,6 @@
     :param: time_order: Time discretization order
     :param: spc_order: Space discretization order
     """
-<<<<<<< HEAD
-    nt, nrec = data.shape
-    s, h = symbols('s h')
-=======
->>>>>>> c182580f
     m, damp = model.m, model.damp
 
     # Derive stencil from symbolic equation
@@ -251,45 +147,6 @@
     # Add Gradient-specific updates. The dt2 is currently hacky
     #  as it has to match the cyclic indices
 
-<<<<<<< HEAD
-    if legacy:
-        kwargs.pop('dle', None)
-        gradient_update = gradient_update.subs(time, t)
-        stencils = [gradient_update, Eq(v.backward, stencil)]
-        op = Operator(rec.nt - 1, model.shape_domain,
-                      stencils=stencils,
-                      subs=[subs, subs, {}],
-                      spc_border=max(spc_order, 2),
-                      time_order=2,
-                      forward=False,
-                      dtype=model.dtype,
-                      input_params=[m, v, damp, u, grad],
-                      **kwargs)
-
-        # Insert source and receiver terms post-hoc
-        op.input_params += [rec, rec.coordinates]
-        op.output_params += [grad]
-        op.propagator.time_loop_stencils_b = rec.add(m, v, u_t=t + 1, p_t=t + 1)
-        op.propagator.add_devito_param(rec)
-        op.propagator.add_devito_param(rec.coordinates)
-
-    else:
-        dse = kwargs.get('dse', 'advanced')
-        dle = kwargs.get('dle', 'advanced')
-
-        # Create stencil expressions for operator, source and receivers
-        eqn = Eq(v.backward, stencil)
-        rec_add = rec.point2grid(v, m, u_t=t - 1, p_t=time)
-        stencils = [eqn] + [gradient_update] + rec_add
-        op = StencilKernel(stencils=stencils, subs=subs, dse=dse, dle=dle,
-                           time_axis=Backward, name="Gradient")
-
-    return op
-
-
-def BornOperator(model, u, U, src, rec, dm, data, time_order=2, spc_order=6,
-                 legacy=True, **kwargs):
-=======
     dse = kwargs.get('dse', 'advanced')
     dle = kwargs.get('dle', 'advanced')
 
@@ -303,7 +160,6 @@
 
 def BornOperator(model, u, U, src, rec, dm, data, time_order=2, spc_order=6,
                  **kwargs):
->>>>>>> c182580f
     """
     Class to setup the linearized modelling operator in an acoustic media
 
@@ -315,13 +171,7 @@
     :param: time_order: Time discretization order
     :param: spc_order: Space discretization order
     """
-<<<<<<< HEAD
-    nt = data.shape[0]
-    m, damp = model.m, model.damp
-    s, h = symbols('s h')
-=======
-    m, damp = model.m, model.damp
->>>>>>> c182580f
+    m, damp = model.m, model.damp
 
     # Derive stencils from symbolic equation
     if time_order == 2:
@@ -348,47 +198,6 @@
                                       s**2 / 12 * biharmonicU - dm * u.dt2))
     # Add substitutions for spacing (temporal and spatial)
     subs = {s: dt, h: model.get_spacing()}
-<<<<<<< HEAD
-    if legacy:
-        kwargs.pop('dle', None)
-        stencils = [Eq(u.forward, stencil1), Eq(U.forward, stencil2)]
-        op = Operator(nt, model.shape_domain,
-                      stencils=stencils,
-                      subs=[subs, subs],
-                      spc_border=max(spc_order, 2),
-                      time_order=2,
-                      forward=True,
-                      dtype=model.dtype,
-                      **kwargs)
-
-        # Insert source and receiver terms post-hoc
-        op.input_params += [dm, src, src.coordinates, rec, rec.coordinates, U]
-        op.output_params += [rec]
-        op.propagator.time_loop_stencils_b = src.add(m, u, u_t=t - 1, p_t=t - 1)
-        op.propagator.time_loop_stencils_a = rec.read(U)
-        op.propagator.add_devito_param(dm)
-        op.propagator.add_devito_param(U)
-        op.propagator.add_devito_param(src)
-        op.propagator.add_devito_param(src.coordinates)
-        op.propagator.add_devito_param(rec)
-        op.propagator.add_devito_param(rec.coordinates)
-
-    else:
-        dse = kwargs.get('dse', None)
-        dle = kwargs.get('dle', None)
-
-        # Create stencil expressions for operator, source and receivers
-        eqn1 = [Eq(u.forward, stencil1)]
-        eqn2 = [Eq(U.forward, stencil2)]
-        src_add = src.point2grid(u, m, u_t=t + 1, p_t=time)
-        rec_read = Eq(rec, rec.grid2point(U, t=U.indices[0]))
-        stencils = eqn1 + src_add + eqn2 + [rec_read]
-
-        op = StencilKernel(stencils=stencils, subs=subs, dse=dse, dle=dle,
-                           time_axis=Forward, name="Born")
-
-    return op
-=======
 
     dse = kwargs.get('dse', None)
     dle = kwargs.get('dle', None)
@@ -401,5 +210,4 @@
     stencils = eqn1 + src_add + eqn2 + [rec_read]
 
     return Operator(stencils=stencils, subs=subs, dse=dse, dle=dle,
-                    time_axis=Forward, name="Born")
->>>>>>> c182580f
+                    time_axis=Forward, name="Born")