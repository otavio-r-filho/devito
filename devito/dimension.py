--- conflicted
+++ resolved
@@ -67,44 +67,6 @@
         return end.as_symbol
 
 
-<<<<<<< HEAD
-class FixedDimension(FixedDimensionArgProvider, Dimension):
-
-    is_Fixed = True
-    """This class defines the behaviour of a dimension whose size is fixed
-       at the time of problem definition and can thus be baked into generated
-       code
-    """
-
-    def __new__(cls, name, **kwargs):
-        newobj = super(FixedDimension, cls).__new__(cls, name)
-        newobj._size = kwargs.get('size', None)
-        return newobj
-
-    @property
-    def symbolic_size(self):
-        """The symbolic size of this dimension."""
-        return Number(self.size)
-
-    @property
-    def size(self):
-        return self._size
-
-    @property
-    def limits(self):
-        return (0, self.size, 1)
-
-    @size.setter
-    def size(self, value):
-        self._size = value
-
-    @property
-    def symbolic_end(self):
-        return self.symbolic_size
-
-
-=======
->>>>>>> c11e1331
 class SpaceDimension(Dimension):
 
     is_Space = True
